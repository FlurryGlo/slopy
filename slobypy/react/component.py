--- conflicted
+++ resolved
@@ -13,16 +13,7 @@
     from slobypy.react import BaseElement
 
 __all__ = (
-<<<<<<< HEAD
     "Component")
-
-
-=======
-    "Component",
-
-)
->>>>>>> 27373b1b
-
 
 class SloContext:
 
