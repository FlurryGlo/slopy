--- conflicted
+++ resolved
@@ -128,22 +128,17 @@
 
     config_file = Path(path / "sloby.config.json")
     debug_json_file = Path(path / "handler_debug.json")
-<<<<<<< HEAD
     css_input = Path(path / "css" / "input.css")
     css_output = Path(path / "css" / "output.css")
     tailwind_config = Path(path / "tailwind.config.js")
-=======
->>>>>>> 0b978ec5
+
     app_file = Path(path / "app.py")
     example_component = Path(path / "components" / "example_component.py")
     preprocessor = Path(path / "preprocessor.py")
 
-<<<<<<< HEAD
     deleted_files = [config_file, app_file, example_component, debug_json_file, preprocessor, css_input, css_output, tailwind_config]
 
-=======
-    deleted_files = [config_file, app_file, example_component, debug_json_file, preprocessor]
->>>>>>> 0b978ec5
+
 
     for file in deleted_files:
         try:
@@ -476,10 +471,6 @@
         self.styles.height = len(self.buffer.split("\n"))
         return self.buffer
 
-<<<<<<< HEAD
-
-=======
->>>>>>> 0b978ec5
 class SloText(App):
     BINDINGS = [
         Binding(
@@ -542,11 +533,9 @@
             self.current_header.text = f"[green]?[/green] Author [white](None)[/white]: [cyan]"
             self.current_header.input = ""
             self.current_header.text = f"[green]?[/green] Pick a UI framework preset: "
-<<<<<<< HEAD
+
             new_selection = ["None", "Tailwind", "Bootstrap", "Sass"]
-=======
-            new_selection = ["None", "Tailwind", "Bootstrap", "Animate", "Sass"]
->>>>>>> 0b978ec5
+
             for old, new in zip(self.selection, new_selection):
                 old.original_text = new
                 old.text = new
@@ -643,17 +632,13 @@
     def compose(self):
         yield self.buffer
         # Registered components
-<<<<<<< HEAD
+
         yield Label("Registered Components:")
         for route in self.handler_dict["registered_components"]:
 
             yield Label(route)
         yield Label("App Components")
-=======
-        for route in self.handler_dict["registered_components"]:
-            yield Label(route)
-
->>>>>>> 0b978ec5
+
         # App Components
         # for component in ComponentFromJson.get_app_components():
         #     yield Component(component)
