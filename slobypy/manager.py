--- conflicted
+++ resolved
@@ -1,9 +1,4 @@
-"""SlobyPy's CLI app"""
-
-# pylint: disable=protected-access
-
 # Built-in
-import contextlib
 import asyncio
 import json
 import sys
@@ -22,6 +17,12 @@
 
 from watchfiles import awatch
 
+# This project
+from slobypy.app import SlApp
+from slobypy.react.design import Design
+from slobypy.rpc import RPC
+from slobypy._templates import *
+
 # Rich
 from rich.console import Console
 from rich.panel import Panel
@@ -35,14 +36,7 @@
 from textual.reactive import reactive
 from textual.binding import Binding
 
-<<<<<<< HEAD
-# This project
-from slobypy.app import SlApp
-from slobypy.react.design import Design
-from slobypy.rpc import RPC
-=======
-
->>>>>>> e5d7573d
+
 
 app = typer.Typer()
 console = Console()
@@ -115,8 +109,8 @@
     config_path = Path(config)
 
     # Read config_path with json
-    with open(config_path, "r", encoding="UTF-8") as file:
-        config = json.load(file)
+    with open(config_path, "r") as f:
+        config = json.load(f)
 
     path = Path(config["main"])  # main.py
     runtime_tasks = config["runtime_tasks"]
@@ -152,12 +146,10 @@
 
 
 class ModuleFinder(importlib.abc.MetaPathFinder):
-    """Alternative path finder for importlib in order to correctly reload modules"""
 
     def __init__(self, path_map: dict):
         self.path_map = path_map
 
-    # pylint: disable=unused-argument
     def find_spec(self, fullname, path, target=None):
         """Find the module spec for a module."""
         if not fullname in self.path_map:
@@ -188,11 +180,10 @@
         return module
     except AttributeError:
         typer.echo("File not found")
-        return None
+        return
 
 
 class SloDash:
-    """A class used to interact with the RPC and represent different events in the UI"""
     def __init__(self, modules, path):
         self.rpc: RPC = SlApp.rpc  # Will be `None` until RPC started
         self.modules = modules
@@ -281,7 +272,6 @@
                     await self.rpc.hot_reload_routes(routes)
 
     # noinspection PyMethodMayBeStatic
-    # pylint: disable=unused-argument
     async def on_start(self, host, port):
         """Hook that is called when the app starts"""
         self.watch_callbacks = [
@@ -306,8 +296,7 @@
         grid.add_row("> Local RPC:", f"http://localhost:{port}")
         grid.add_row("> Network RPC:", f"http://{socket.gethostbyname(socket.gethostname())}:{port}")
         try:
-            with contextlib.closing(urllib.request.urlopen('https://v4.ident.me')) as result:
-                external_ip = result.read().decode('utf8')
+            external_ip = urllib.request.urlopen('https://v4.ident.me').read().decode('utf8')
         except urllib.error.URLError:
             external_ip = "Unknown"
         grid.add_row("> Network RPC:", f"http://{external_ip}:{port} :warning:")
@@ -328,8 +317,6 @@
 
 
 class SloText(App):
-    """The textual-based UI for SloDash"""
-
     CSS_PATH = "css/SloTextDesign.css"
     BINDINGS = [
         Binding(
