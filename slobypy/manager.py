--- conflicted
+++ resolved
@@ -72,27 +72,26 @@
     (path / "components").mkdir(parents=True, exist_ok=True)
     (path / "scss").mkdir(parents=True, exist_ok=True)
 
-    # with open(path / "sloby.config.json", "w") as f:
-    #     f.write(CONFIG)
-    #
-    # with open(path / "app.py", "w") as f:
-    #     f.write(MAIN_FILE)
-    #
-    # with open((path / "components") / "example_component.py", "w") as f:
-    #     f.write(COMPONENT_FILE)
-
-    slo_text = SloText(path, no_preprocessor)
-    slo_text.run()
-
-<<<<<<< HEAD
-    console.print(f"Selected css library: {slo_text.get_selected_preprocessor()}", style="white on blue")  # after run
-
-    PREPROCESSOR.substitute(library=slo_text.get_selected_preprocessor(), library_start=)
-=======
->>>>>>> a7fb4046
-    # with open((path / "preprocessor.py"), "w") as f:
-    #     if no_preprocessor is not True:
-    #         f.write(PREPROCESSOR)
+    NEW_CONFIG = CONFIG.substitute(preprocessor=f'"preprocessor": "preprocessor.py",')
+    with open(path / "sloby.config.json", "w") as f:
+        f.write(NEW_CONFIG)
+
+    with open(path / "app.py", "w") as f:
+        f.write(MAIN_FILE)
+
+    with open((path / "components") / "example_component.py", "w") as f:
+        f.write(COMPONENT_FILE)
+
+    if no_preprocessor is not True:
+        slo_text = SloText(path)
+        slo_text.run()
+
+
+        NEW_PREPROCESSOR = PREPROCESSOR.substitute(library=slo_text.get_selected_preprocessor()[0], library_start=slo_text.get_selected_preprocessor()[1])
+
+        with open((path / "preprocessor.py"), "w") as f:
+            if no_preprocessor is not True:
+                f.write(NEW_PREPROCESSOR)
 
 
 @app.command()
@@ -343,7 +342,7 @@
         Binding(
             key="q", action="quit", description="Quit the app"),
     ]
-    selected_preprocessor = 0
+    selected_preprocessor: int = 0
     selection = [GenerateOption("None"), GenerateOption("Tailwind"), GenerateOption("Bootstrap"),
                  GenerateOption("Animate"),
                  GenerateOption("Sass")]
@@ -352,50 +351,21 @@
 
     PREPROCESSOR_INFORMATION: dict[str, list] = {
         "tailwind": ["npm install tailwindcss",  "npx tailwindcss -i ./css/input.css -o ./css/output.css --watch"],
-        "boostrap": ["npm install bootstrap", ""],
-        "sass": ["npm install node-sass --save", ""]
+        "boostrap": ["npm install bootstrap", "npm run"],
+        "sass": ["npm install node-sass --save", "npm run"]
     }
 
-    def __init__(self, path: Path, no_preprocessor) -> None:
+    def __init__(self, path: Path) -> None:
         self.path = path
-        self.no_preprocessor = no_preprocessor
         super().__init__()
 
     def compose(self) -> ComposeResult:
         """The body"""
-<<<<<<< HEAD
-        yield Container(
-            Button("None", variant="primary", id="None"),
-            Button("Tailwind", variant="primary", id="tailwind"),
-            Button("Bootstrap", variant="primary", id="bootstrap"),
-            Button("Sass", variant="primary", id="sass"),
-            Name(classes="name")
-        )
-
-        yield Footer()
-
-    def on_mount(self) -> None:
-        """Set the background and the border"""
-        self.screen.styles.border = ("heavy", "white")
-
-    def on_button_pressed(self, event: Button.Pressed):
-        """Run when the button pressed"""
-        button_id = event.button.id
-        self.screen.styles.height = 20
-        self.query_one(Name).selected_preprocessor_name = button_id
-        self.selected_preprocessor = self.query_one(Name).selected_preprocessor_name
-
-
-    def get_selected_preprocessor(self) -> list:
-        """Return the selected_preprocessor as a string"""
-
-        return self.PREPROCESSOR_INFORMATION[self.selected_preprocessor.lower()]
-
-=======
+
         yield self.buffer
         yield self.current_header
         yield Container(*self.selection)
-
+        yield Footer()
     def on_mount(self):
         """Hook that is called when the app is mounted"""
         self.selection[
@@ -421,9 +391,12 @@
             self.selected_preprocessor += modifier
 
         if event.key == "enter":
-            self.buffer.buffer += f"[blue]UI Framework:[/blue] {self.selection[self.selected_preprocessor].original_text}\n"
+            self.buffer.buffer = f"[blue]UI Framework:[/blue] {self.selection[self.selected_preprocessor].original_text}\n"
             self.current_header.text = "Example header"
->>>>>>> a7fb4046
+
+    def get_selected_preprocessor(self) -> list[str, list[str, str]]:
+        selected_preprocessor_text = self.selection[self.selected_preprocessor].original_text.lower()
+        return [selected_preprocessor_text, self.PREPROCESSOR_INFORMATION[selected_preprocessor_text][1]]
 
 
 def start_typer():
