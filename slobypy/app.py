--- conflicted
+++ resolved
@@ -30,14 +30,9 @@
     _components = []
     rpc = None
 
-<<<<<<< HEAD
+
     @classmethod
     def component(cls, uri: str | SloRouter, static: bool = False) -> Callable:
-=======
-
-    def component(cls, uri: str, static: bool = False) -> Callable:
-
->>>>>>> 27373b1b
         """
         This decorator is used to register a component to the app.
 
@@ -55,13 +50,7 @@
         return wrap
 
     @classmethod
-<<<<<<< HEAD
     def add(cls, uri: str | SloRouter, component: Type[Component], source, metadata, static: bool = False) -> None:
-=======
-    def add(cls, uri: str, component: Type[Component], source, metadata, static: bool = False) -> None:
-
-
->>>>>>> 27373b1b
         """
         This method is used to add a component to the app.
         ### Arguments
