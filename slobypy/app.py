from __future__ import annotations

import inspect
from pathlib import Path
from typing import TYPE_CHECKING, Any, Callable

from .errors.pages import Page404
from .react.router import SloRouter
from .rpc import RPC, Event
from slobypy.react.tools import *
if TYPE_CHECKING:
    from .react.component import Component

__all__: tuple[str, ...] = ("SlApp",)


class SlApp:
    """
    The main app class used to interact with and connect all the different components of SlobyPy as well as
    transmitting this data to the React frontend.

    ### Arguments
    - None

    ### Returns
    - None
    """

    # Use list to prevent name conflicts
    _components: list[dict[str, Any]] = []  # (uri, component, source, metadata, static)
    only_components: list[type[Component]] = []  # registered components(only)
    rpc: RPC | None = None

    @classmethod
    def component(
        cls, uri: str | SloRouter, static: bool = False
    ) -> Callable[[type[Component]], type[Component]]:
        """
        This decorator is used to register a component to the app.

        ### Arguments
        - uri (str): The uri of the component
        - static (bool): Used to define whether the component should be pre-rendered by SlobyPy(static).
        ### Returns
        - Callable: The decorator's wrapped callable
        """

        def wrap(component: type[Component]) -> type[Component]:
            cls.add(
                uri, component, inspect.stack()[1].filename, {"uri": uri}, static
            )  # add the uri
            return component

        return wrap

    @classmethod
    def add(  # pylint: disable=too-many-arguments
        cls,
        uri: str | SloRouter,
        component: type[Component],
        source: str,
        metadata: dict[str, Any],
        static: bool = False,
    ) -> None:
        """
        This method is used to add a component to the app.
        ### Arguments
        - uri (str): The uri of the component
        - component (Type[Component]): The component to add
        - source (str): The source of the component
        ### Returns
        - None
        """
        if isinstance(uri, SloRouter):
            uri = uri.route

        component_data = {
            "uri": uri_checker(uri),
            "component": component,
            "source_path": Path(source),
            "metadata": metadata,
            "static": static,
        }

        cls._components.append(

               component_data
        )

<<<<<<< HEAD
        SloDebugHandler.add_json(base_key="registered_components", sub_key=uri_checker(uri), add_item={
            "uri": uri_checker(uri),
            "component": str(component),
            "source_path": str(Path(source)),
            "metadata": metadata,
            "static": static,
        })  # add the registered_component to the handler
=======
        #SloDebugHandler.add_json(base_key="registered_components", sub_key=uri_checker(uri), add_item=component_data)  # add the registered_component to the handler
>>>>>>> 9c6469a8

        cls.only_components.append(component)

    @classmethod
    def dispatch(cls, event: Event | Any) -> None:
        """
        This method is used to emit an event to the targeted component.

        ### Arguments
        - event (Union[Event, Any]): The event data to emit

        ### Returns
        - None
        """
        for component in cls._components:
            if component["component"].name() == event.name:
                try:
                    getattr(component, "on_" + event.type)(event)
                except AttributeError:
                    pass

    @classmethod
    def run(cls, *args: Any, **kwargs: Any) -> None:
        """
        This method is used to run the app.

        ### Arguments
        - None

        ### Returns
        - None
        """
        cls.rpc = RPC(cls, *args, **kwargs)
    # Todo:
    #   - Extend the render with more informal component data.
    @classmethod
    def _render(cls, obj: Component | None = None, route: str | None = None) -> str:
        """
        This method is used to render the app to HTML.

        ### Arguments
        - obj (Any): The specific object to render
        - route (str): The route to render

        ### Returns
        - str: The HTML string
        """
        if obj:
            # Don't mount as this *should* be only run on a re-render
            return obj.render()

        if route:
            for component in cls._components:
                if component["uri"] == route:
                    return component["component"]().render()
            return Page404(route=route).show()

        return "".join(
            component["component"]().render() for component in cls._components
        )<|MERGE_RESOLUTION|>--- conflicted
+++ resolved
@@ -87,7 +87,6 @@
                component_data
         )
 
-<<<<<<< HEAD
         SloDebugHandler.add_json(base_key="registered_components", sub_key=uri_checker(uri), add_item={
             "uri": uri_checker(uri),
             "component": str(component),
@@ -95,9 +94,7 @@
             "metadata": metadata,
             "static": static,
         })  # add the registered_component to the handler
-=======
-        #SloDebugHandler.add_json(base_key="registered_components", sub_key=uri_checker(uri), add_item=component_data)  # add the registered_component to the handler
->>>>>>> 9c6469a8
+
 
         cls.only_components.append(component)
 
