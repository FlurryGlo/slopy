--- conflicted
+++ resolved
@@ -6,13 +6,14 @@
 readme = "README.md"
 
 [tool.poetry.dependencies]
-<<<<<<< HEAD
+
+
 python = "^3.11"
 mypy = "^0.982"
 fastapi = "^0.86.0"
 validators = "^0.20.0"
-=======
->>>>>>> 412b836b
+
+
 
 python = "^3.11"
 fastapi = "^0.85.1"
